--- conflicted
+++ resolved
@@ -1,4 +1,3 @@
-<<<<<<< HEAD
 use kzg::{G1, Fr, FFTFr, Poly};
 use blst::{blst_p1_add_or_double,
             blst_p1s_to_affine,
@@ -26,19 +25,6 @@
 use crate::kzg_types::{FsKZGSettings, FsPoly, FsFr, FsG1, FsG2};
 use crate::utils::{is_power_of_two, log_2_byte};
 use crate::consts::{G1_GENERATOR, G2_GENERATOR};
-=======
-use crate::consts::G2_GENERATOR;
-use crate::kzg_types::{FsFr, FsG1, FsG2, FsKZGSettings, FsPoly};
-use crate::poly_utils::new_poly_div;
-use crate::utils::{is_power_of_two, log_2_byte};
-use blst::{
-    blst_final_exp, blst_fp, blst_fp12, blst_fp12_is_one, blst_fp12_mul, blst_miller_loop, blst_p1,
-    blst_p1_add_or_double, blst_p1_affine, blst_p1_cneg, blst_p1_mult, blst_p1_to_affine,
-    blst_p1s_mult_pippenger, blst_p1s_to_affine, blst_p2_add_or_double, blst_p2_affine,
-    blst_p2_cneg, blst_p2_mult, blst_p2_to_affine, blst_scalar, blst_scalar_from_fr,
-};
-use kzg::{FFTFr, Fr, G1};
->>>>>>> 166c186e
 
 pub fn commit_to_poly(
     out: &mut FsG1,
@@ -59,7 +45,6 @@
     return Ok(());
 }
 
-<<<<<<< HEAD
 pub fn compute_proof_single(p: &FsPoly, x0: &FsFr, ks: &FsKZGSettings) -> Result<FsG1, String> {
     compute_proof_multi(p, x0, 1, ks)
 }
@@ -112,24 +97,6 @@
 
 pub fn compute_proof_multi(p: &FsPoly, x0: &FsFr, n: usize, kzg_settings: &FsKZGSettings) -> Result<FsG1, String> {
     assert!(is_power_of_two(n));
-=======
-pub fn compute_proof_multi(
-    p: &FsPoly,
-    x0: &FsFr,
-    n: usize,
-    kzg_settings: &FsKZGSettings,
-) -> Result<FsG1, String> {
-    //CHECK(is_power_of_two(n));
-    assert!(is_power_of_two(n));
-    //poly divisor, q;
-    //let mut divisor = Poly::default();
-    let mut divisor: FsPoly = FsPoly {
-        coeffs: Vec::default(),
-    };
-    let mut q: FsPoly = FsPoly {
-        coeffs: Vec::default(),
-    };
->>>>>>> 166c186e
 
     // Construct x^n - x0^n = (x - x0.w^0)(x - x0.w^1)...(x - x0.w^(n-1))
     let mut divisor: FsPoly = FsPoly { coeffs: Vec::default() };
@@ -149,13 +116,7 @@
     divisor.coeffs.push(Fr::one());
 
     // Calculate q = p / (x^n - x0^n)
-<<<<<<< HEAD
     let result = p.div(&divisor);
-=======
-    //TRY(new_poly_div(&q, p, &divisor));
-
-    let result = new_poly_div(&p, &divisor);
->>>>>>> 166c186e
     assert!(result.is_ok());
     q = result.unwrap();
 
@@ -258,13 +219,7 @@
         let scalars_arg: [*const blst_scalar; 2] = [scalars.as_ptr(), &blst_scalar::default()];
 
         //const blst_p1_affine *points_arg[2] = {p_affine, NULL};
-<<<<<<< HEAD
         let points_arg: [*const blst_p1_affine; 2] = [p_affine.as_ptr(), &blst_p1_affine::default()];
-=======
-        let points_arg: [*const blst_p1_affine; 2] =
-            [p_affine.as_ptr(), &blst_p1_affine::default()];
-        //points_arg[0] = &p_affine;
->>>>>>> 166c186e
 
         let mut scratch;
         let newarg = scalars_arg.as_ptr() as *const *const u8;
@@ -272,18 +227,7 @@
             scratch = blst_p1s_mult_pippenger_scratch_sizeof(len) as u64;
         }
         unsafe {
-<<<<<<< HEAD
             blst_p1s_mult_pippenger(&mut out.0, points_arg.as_ptr(), len, newarg, 256, &mut scratch);
-=======
-            blst_p1s_mult_pippenger(
-                &mut out.0,
-                points_arg.as_ptr(),
-                len,
-                scalars_arg.as_ptr() as *const *const u8,
-                256,
-                &mut scratch,
-            );
->>>>>>> 166c186e
         }
     }
 }
@@ -299,22 +243,8 @@
     if !is_power_of_two(n) {
         return Err(String::from("n is not a power of two"));
     }
-<<<<<<< HEAD
     let mut interp: FsPoly = Poly::new(n).unwrap(); // { coeffs: Vec::default() };
 
-=======
-    //poly interp;
-    let mut interp: FsPoly = FsPoly {
-        coeffs: Vec::default(),
-    };
-    //interp.length = n;
-    //fr_t inv_x, inv_x_pow, x_pow;
-    // let mut inv_x: FsFr = FsFr::default();
-    // let mut inv_x_pow: FsFr = FsFr::default();
-    // let mut x_pow: FsFr = FsFr::default();
-
-    //g2_t xn2, xn_minus_yn;
->>>>>>> 166c186e
     let mut xn2: FsG2 = FsG2::default();
     let mut xn_minus_yn: FsG2 = FsG2::default();
 
@@ -329,21 +259,10 @@
 
     let inv_x = x.eucl_inverse();
     let mut inv_x_pow = inv_x.clone();
-<<<<<<< HEAD
     for i in 1..n {
         interp.coeffs[i] = interp.coeffs[i].mul(&inv_x_pow);
         inv_x_pow = inv_x_pow.mul(&inv_x_pow);
     }
-=======
-    //unsafe {
-    for i in 1..n {
-        // blst_fr_mul(&mut interp.coeffs[i] as *mut blst_fr, &interp.coeffs[i] as blst_fr, &inv_x_pow as blst_fr);
-        // blst_fr_mul(&mut inv_x_pow as *mut blst_fr, &inv_x_pow as blst_fr, &inv_x as blst_fr);
-        interp.coeffs[i] = interp.coeffs[i].mul(&inv_x_pow);
-        inv_x_pow = inv_x_pow.mul(&inv_x_pow);
-    }
-    //}
->>>>>>> 166c186e
 
     // [x^n]_2
     let x_pow = inv_x_pow.eucl_inverse();
@@ -351,17 +270,7 @@
     // g2_mul(&xn2, &g2_generator, &x_pow);
     let scalar: blst_scalar = x_pow.get_scalar();
     unsafe {
-<<<<<<< HEAD
         blst_p2_mult(&mut xn2.0, &G2_GENERATOR.0, scalar.b.as_ptr() as *const u8, 8 * std::mem::size_of::<blst_scalar>());
-=======
-        // blst_scalar_from_fr(&mut scalar, &x_pow as blst_fr);
-        blst_p2_mult(
-            &mut xn2.0,
-            &G2_GENERATOR.0,
-            scalar.b.as_ptr() as *const u8,
-            8 * std::mem::size_of::<blst_scalar>(),
-        );
->>>>>>> 166c186e
     }
 
     // [s^n - x^n]_2
@@ -389,16 +298,9 @@
 }
 
 fn pairings_verify(a1: &FsG1, a2: &FsG2, b1: &FsG1, b2: &FsG2) -> Result<bool, String> {
-<<<<<<< HEAD
     let mut loop0 = blst_fp12::default();
     let mut loop1 = blst_fp12::default();
     let mut gt_point = blst_fp12::default();
-=======
-    //blst_fp12 loop0, loop1, gt_point;
-    let mut loop0: blst_fp12 = blst_fp12::default();
-    let mut loop1: blst_fp12 = blst_fp12::default();
-    let mut gt_point: blst_fp12 = blst_fp12::default();
->>>>>>> 166c186e
 
     let mut aa1 = blst_p1_affine::default();
     let mut bb1 = blst_p1_affine::default();
