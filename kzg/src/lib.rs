use std::fmt::Debug;

pub type Pairing = blst::Pairing;
pub type Fp = blst::blst_fp;
pub type Fp12 = blst::blst_fp12;
pub type Fp6 = blst::blst_fp6;
pub type P1 = blst::blst_p1;
pub type P1Affine = blst::blst_p1_affine;
pub type P2 = blst::blst_p2;
pub type P2Affine = blst::blst_p2_affine;
pub type Scalar = blst::blst_scalar;
pub type Uniq = blst::blst_uniq;
pub type G2 = blst::blst_p2;

pub trait Fr: Clone + Debug {
    // Assume that Fr can't fail on creation

    fn default() -> Self; // -> Result<Self, String>;

    fn zero() -> Self; // -> Result<Self, String>;

    fn one() -> Self; // -> Result<Self, String>;

    fn rand() -> Self; // -> Result<Self, String>;

    fn from_u64_arr(u: &[u64; 4]) -> Self;

    fn from_u64(u: u64) -> Self;

    fn is_one(&self) -> bool;

    fn is_zero(&self) -> bool;

    fn sqr(&self) -> Self;

    fn mul(&self, b: &Self) -> Self;

    fn add(&self, b: &Self) -> Self;

    fn sub(&self, b: &Self) -> Self;

    fn eucl_inverse(&self) -> Self;

    fn negate(&self) -> Self;

    fn inverse(&self) -> Self;

    fn pow(&self, n: usize) -> Self;

    fn equals(&self, b: &Self) -> bool;

    // Other teams, aside from the c-kzg bindings team, may as well leave its body empty
    fn destroy(&mut self);
}

pub trait G1: Clone {
    fn default() -> Self;

    fn add_or_double(&mut self, b: &Self) -> Self;

    fn equals(&self, b: &Self) -> bool;

    // Other teams, aside from the c-kzg bindings team, may as well leave its body empty
    fn destroy(&mut self);
}

pub trait FFTFr<Coeff: Fr> {
    fn fft_fr(&self, data: &mut [Coeff], inverse: bool) -> Result<Vec<Coeff>, String>;
}

pub trait FFTG1<Coeff: G1> {
    fn fft_g1(&self, data: &mut [Coeff], inverse: bool) -> Result<Vec<Coeff>, String>;
}

pub trait DAS<Coeff: Fr> {
    fn das_fft_extension(&self, evens: &[Coeff]) -> Result<Vec<Coeff>, String>;
}

pub trait ZeroPoly<Coeff: Fr, Polynomial: Poly<Coeff>> {
    fn do_zero_poly_mul_partial(&self, idxs: &[usize], stride: usize) -> Result<Polynomial, String>;

    fn reduce_partials(&self, domain_size: usize, partials: &[Polynomial]) -> Result<Polynomial, String>;

    fn zero_poly_via_multiplication(&self, domain_size: usize, idxs: &[usize]) -> Result<(Vec<Coeff>, Polynomial), String>;
}

pub trait FFTSettings<Coeff: Fr>: Clone {
    fn default() -> Self;

    fn new(scale: usize) -> Result<Self, String>;

    fn get_max_width(&self) -> usize;

    fn get_expanded_roots_of_unity_at(&self, i: usize) -> Coeff;

    fn get_expanded_roots_of_unity(&self) -> &[Coeff];

    fn get_reverse_roots_of_unity_at(&self, i: usize) -> Coeff;

    fn get_reversed_roots_of_unity(&self) -> &[Coeff];

    // Other teams, aside from the c-kzg bindings team, may as well leave its body empty
    fn destroy(&mut self);
}

<<<<<<< HEAD
pub trait Poly<Coeff: Fr>: Clone + Debug{
    fn default() -> Result<Self, String>;
=======
pub trait Poly<Coeff: Fr>: Clone {
    fn default() -> Self;
>>>>>>> f2a6c86f

    fn new(size: usize) -> Result<Self, String>;

    fn get_coeff_at(&self, i: usize) -> Coeff;

    fn set_coeff_at(&mut self, i: usize, x: &Coeff);

    fn get_coeffs(&self) -> &[Coeff];

    fn len(&self) -> usize;

    fn eval(&self, x: &Coeff) -> Coeff;

    fn scale(&mut self);

    fn unscale(&mut self);

    fn inverse(&mut self, new_len: usize) -> Result<Self, String>;

    fn div(&mut self, x: &Self) -> Result<Self, String>;

    // Other teams, aside from the c-kzg bindings team, may as well leave its body empty
    fn destroy(&mut self);
}<|MERGE_RESOLUTION|>--- conflicted
+++ resolved
@@ -103,13 +103,8 @@
     fn destroy(&mut self);
 }
 
-<<<<<<< HEAD
-pub trait Poly<Coeff: Fr>: Clone + Debug{
-    fn default() -> Result<Self, String>;
-=======
-pub trait Poly<Coeff: Fr>: Clone {
+pub trait Poly<Coeff: Fr>: Clone  + Debug{
     fn default() -> Self;
->>>>>>> f2a6c86f
 
     fn new(size: usize) -> Result<Self, String>;
 
