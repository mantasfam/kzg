<<<<<<< HEAD
/*pub type Pairing = blst::Pairing;
pub type Fp = blst::blst_fp;
pub type Fp12 = blst::blst_fp12;
pub type Fp6 = blst::blst_fp6;
pub type P1 = blst::blst_p1;
pub type P1Affine = blst::blst_p1_affine;
pub type P2 = blst::blst_p2;
pub type P2Affine = blst::blst_p2_affine;
pub type Scalar = blst::blst_scalar;
pub type Uniq = blst::blst_uniq;
pub type G2 = blst::blst_p2;*/

=======
>>>>>>> e021dccc
pub trait Fr: Clone {
    // Assume that Fr can't fail on creation

    fn default() -> Self; // -> Result<Self, String>;

    fn zero() -> Self; // -> Result<Self, String>;

    fn one() -> Self; // -> Result<Self, String>;

    fn rand() -> Self; // -> Result<Self, String>;

    fn from_u64_arr(u: &[u64; 4]) -> Self;

    fn from_u64(u: u64) -> Self;

    fn is_one(&self) -> bool;

    fn is_zero(&self) -> bool;

    fn sqr(&self) -> Self;

    fn mul(&self, b: &Self) -> Self;

    fn add(&self, b: &Self) -> Self;

    fn sub(&self, b: &Self) -> Self;

    fn eucl_inverse(&self) -> Self;

    fn negate(&self) -> Self;

    fn inverse(&self) -> Self;

    fn pow(&self, n: usize) -> Self;

    fn equals(&self, b: &Self) -> bool;

    // Other teams, aside from the c-kzg bindings team, may as well leave its body empty
    fn destroy(&mut self);
}

pub trait G1: Clone {
    fn default() -> Self;

    fn add_or_double(&mut self, b: &Self) -> Self;

    fn equals(&self, b: &Self) -> bool;

    // Other teams, aside from the c-kzg bindings team, may as well leave its body empty
    fn destroy(&mut self);
}

pub trait G2: Clone {
    // TODO: populate with needed fns
}

pub trait FFTFr<Coeff: Fr> {
    fn fft_fr(&self, data: &[Coeff], inverse: bool) -> Result<Vec<Coeff>, String>;
}

pub trait FFTG1<Coeff: G1> {
    fn fft_g1(&self, data: &mut [Coeff], inverse: bool) -> Result<Vec<Coeff>, String>;
}

pub trait DAS<Coeff: Fr> {
    fn das_fft_extension(&self, evens: &[Coeff]) -> Result<Vec<Coeff>, String>;
}

pub trait ZeroPoly<Coeff: Fr, Polynomial: Poly<Coeff>> {
    fn do_zero_poly_mul_partial(&self, idxs: &[usize], stride: usize)
        -> Result<Polynomial, String>;

    fn reduce_partials(
        &self,
        domain_size: usize,
        partials: &[Polynomial],
    ) -> Result<Polynomial, String>;

    fn zero_poly_via_multiplication(
        &self,
        domain_size: usize,
        idxs: &[usize],
    ) -> Result<(Vec<Coeff>, Polynomial), String>;
}

pub trait FFTSettings<Coeff: Fr>: Clone {
    fn default() -> Self;

    fn new(scale: usize) -> Result<Self, String>;

    fn get_max_width(&self) -> usize;

    fn get_expanded_roots_of_unity_at(&self, i: usize) -> Coeff;

    fn get_expanded_roots_of_unity(&self) -> &[Coeff];

    fn get_reverse_roots_of_unity_at(&self, i: usize) -> Coeff;

    fn get_reversed_roots_of_unity(&self) -> &[Coeff];

    // Other teams, aside from the c-kzg bindings team, may as well leave its body empty
    fn destroy(&mut self);
}

pub trait Poly<Coeff: Fr>: Clone {
    fn default() -> Self;

    fn new(size: usize) -> Result<Self, String>;

    fn get_coeff_at(&self, i: usize) -> Coeff;

    fn set_coeff_at(&mut self, i: usize, x: &Coeff);

    fn get_coeffs(&self) -> &[Coeff];

    fn len(&self) -> usize;

    fn eval(&self, x: &Coeff) -> Coeff;

    fn scale(&mut self);

    fn unscale(&mut self);

    fn inverse(&mut self, new_len: usize) -> Result<Self, String>;

    fn div(&mut self, x: &Self) -> Result<Self, String>;

    // Other teams, aside from the c-kzg bindings team, may as well leave its body empty
    fn destroy(&mut self);
}<|MERGE_RESOLUTION|>--- conflicted
+++ resolved
@@ -1,18 +1,3 @@
-<<<<<<< HEAD
-/*pub type Pairing = blst::Pairing;
-pub type Fp = blst::blst_fp;
-pub type Fp12 = blst::blst_fp12;
-pub type Fp6 = blst::blst_fp6;
-pub type P1 = blst::blst_p1;
-pub type P1Affine = blst::blst_p1_affine;
-pub type P2 = blst::blst_p2;
-pub type P2Affine = blst::blst_p2_affine;
-pub type Scalar = blst::blst_scalar;
-pub type Uniq = blst::blst_uniq;
-pub type G2 = blst::blst_p2;*/
-
-=======
->>>>>>> e021dccc
 pub trait Fr: Clone {
     // Assume that Fr can't fail on creation
 
