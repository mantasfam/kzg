<<<<<<< HEAD
use kzg::{Fr, Poly};
=======
use kzg::{Fr, Poly, FFTSettings, FFTSettingsPoly};
>>>>>>> 34cae687
use rand::rngs::StdRng;
use rand::{RngCore, SeedableRng};

pub fn create_poly_of_length_ten<TFr: Fr, TPoly: Poly<TFr>>() {
    let poly = TPoly::new(10).unwrap();
    assert_eq!(poly.len(), 10);
}

pub fn poly_eval_check<TFr: Fr, TPoly: Poly<TFr>>() {
    let n: usize = 10;
    let mut poly = TPoly::new(n).unwrap();
    for i in 0..n {
        let fr = TFr::from_u64((i + 1) as u64);
        poly.set_coeff_at(i, &fr);
    }
    let expected = TFr::from_u64((n * (n + 1) / 2) as u64);
    let actual = poly.eval(&TFr::one());
    assert!(expected.equals(&actual));
}

pub fn poly_eval_0_check<TFr: Fr, TPoly: Poly<TFr>>() {
    let n: usize = 7;
    let a: usize = 597;
    let mut poly = TPoly::new(n).unwrap();
    for i in 0..n {
        let fr = TFr::from_u64((i + a) as u64);
        poly.set_coeff_at(i, &fr);
    }
    let expected = TFr::from_u64(a as u64);
    let actual = poly.eval(&TFr::zero());
    assert!(expected.equals(&actual));
}

pub fn poly_eval_nil_check<TFr: Fr, TPoly: Poly<TFr>>() {
    let n: usize = 0;
    let poly = TPoly::new(n).unwrap();
    let actual = poly.eval(&TFr::one());
    assert!(actual.equals(&TFr::zero()));
}

pub fn poly_inverse_simple_0<TFr: Fr, TPoly: Poly<TFr>>() {
    // 1 / (1 - x) = 1 + x + x^2 + ...
    let d: usize = 16;
    let mut p = TPoly::new(2).unwrap();
    p.set_coeff_at(0, &TFr::one());
    p.set_coeff_at(1, &TFr::one());
    p.set_coeff_at(1, &TFr::negate(&p.get_coeff_at(1)));
    let result = p.inverse(d);
    assert!(result.is_ok());
    let q = result.unwrap();
    for i in 0..d {
        assert!(q.get_coeff_at(i).is_one());
    }
}

pub fn poly_inverse_simple_1<TFr: Fr, TPoly: Poly<TFr>>() {
    // 1 / (1 + x) = 1 - x + x^2 - ...
    let d: usize = 16;
    let mut p = TPoly::new(2).unwrap();
    p.set_coeff_at(0, &TFr::one());
    p.set_coeff_at(1, &TFr::one());
    let result = p.inverse(d);
    assert!(result.is_ok());
    let q = result.unwrap();
    for i in 0..d {
        let mut tmp = q.get_coeff_at(i);
        if i & 1 != 0 {
            tmp = TFr::negate(&mut tmp);
        }
        assert!(tmp.is_one());
    }
<<<<<<< HEAD
    q.destroy();
=======
>>>>>>> 34cae687
}

fn test_data(a: usize, b: usize) -> Vec<i32> {
    // (x^2 - 1) / (x + 1) = x - 1
    let test_0_0: Vec<i32> = vec![-1, 0, 1];
    let test_0_1: Vec<i32> = vec![1, 1];
    let test_0_2: Vec<i32> = vec![-1, 1];

    // (12x^3 - 11x^2 + 9x + 18) / (4x + 3) = 3x^2 - 5x + 6
    let test_1_0: Vec<i32> = vec![18, 9, -11, 12];
    let test_1_1: Vec<i32> = vec![3, 4];
    let test_1_2: Vec<i32> = vec![6, -5, 3];

    // (x + 1) / (x^2 - 1) = nil
    let test_2_0: Vec<i32> = vec![1, 1];
    let test_2_1: Vec<i32> = vec![-1, 0, 2];
    let test_2_2: Vec<i32> = vec![];

    // (10x^2 + 20x + 30) / 10 = x^2 + 2x + 3
    let test_3_0: Vec<i32> = vec![30, 20, 10];
    let test_3_1: Vec<i32> = vec![10];
    let test_3_2: Vec<i32> = vec![3, 2, 1];

    // (x^2 + x) / (x + 1) = x
    let test_4_0: Vec<i32> = vec![0, 1, 1];
    let test_4_1: Vec<i32> = vec![1, 1];
    let test_4_2: Vec<i32> = vec![0, 1];

    // (x^2 + x + 1) / 1 = x^2 + x + 1
    let test_5_0: Vec<i32> = vec![1, 1, 1];
    let test_5_1: Vec<i32> = vec![1];
    let test_5_2: Vec<i32> = vec![1, 1, 1];

    // (x^2 + x + 1) / (0x + 1) = x^2 + x + 1
    let test_6_0: Vec<i32> = vec![1, 1, 1];
    let test_6_1: Vec<i32> = vec![1, 0]; // The highest coefficient is zero
    let test_6_2: Vec<i32> = vec![1, 1, 1];

    let test_data: [[Vec<i32>; 3]; 7] = [
        [test_0_0, test_0_1, test_0_2],
        [test_1_0, test_1_1, test_1_2],
        [test_2_0, test_2_1, test_2_2],
        [test_3_0, test_3_1, test_3_2],
        [test_4_0, test_4_1, test_4_2],
        [test_5_0, test_5_1, test_5_2],
<<<<<<< HEAD
        [test_6_0, test_6_1, test_6_2]
=======
        [test_6_0, test_6_1, test_6_2],
>>>>>>> 34cae687
    ];

    test_data[a][b].clone()
}

<<<<<<< HEAD

fn new_test_poly<TFr: Fr, TPoly: Poly<TFr>>(coeffs: &Vec<i32>, len: usize) -> TPoly {
    let mut p = TPoly::new(len).unwrap();

    for i in 0..len {
=======
fn new_test_poly<TFr: Fr, TPoly: Poly<TFr>>(coeffs: &Vec<i32>) -> TPoly {
    let mut p = TPoly::new(coeffs.len()).unwrap();
    for i in 0..coeffs.len() {
>>>>>>> 34cae687
        let coeff: i32 = coeffs[i];
        if coeff >= 0 {
            let c = TFr::from_u64(coeff as u64);
            p.set_coeff_at(i, &c);
        } else {
            let c = TFr::from_u64((-coeff) as u64);
            let negc = c.negate();
            p.set_coeff_at(i, &negc);
        }
    }
<<<<<<< HEAD

    p
}

pub fn poly_div_long_test<TFr: Fr, TPoly: Poly<TFr>>() {
    for i in 0..7 {
        // Tests are designed to throw an exception when last member is 0
        if i == 6 {
            continue;
        }

        let divided_data = test_data(i, 0);
        let divisor_data = test_data(i, 1);
        let expected_data = test_data(i, 2);
        let dividend: TPoly = new_test_poly(&divided_data, divided_data.len());
        let divisor: TPoly = new_test_poly(&divisor_data, divisor_data.len());
        let expected: TPoly = new_test_poly(&expected_data, expected_data.len());

        let actual = dividend.div_long(&divisor).unwrap();

        assert_eq!(expected.len(), actual.len());
        for i in 0..actual.len() {
            assert!(expected.get_coeff_at(i).equals(&actual.get_coeff_at(i)))
        }
    }
}

pub fn poly_div_fast_test<TFr: Fr, TPoly: Poly<TFr>>() {
    for i in 0..7 {
        // Tests are designed to throw an exception when last member is 0
        if i == 6 {
            continue;
        }

        let divided_data = test_data(i, 0);
        let divisor_data = test_data(i, 1);
        let expected_data = test_data(i, 2);
        let dividend: TPoly = new_test_poly(&divided_data, divided_data.len());
        let divisor: TPoly = new_test_poly(&divisor_data, divisor_data.len());
        let expected: TPoly = new_test_poly(&expected_data, expected_data.len());

        let actual = dividend.div_fast(&divisor).unwrap();
=======
    p
}

pub fn poly_test_div<TFr: Fr, TPoly: Poly<TFr>>() {
    for i in 0..7 {
        let divided_data = test_data(i, 0);
        let divisor_data = test_data(i, 1);
        let expected_data = test_data(i, 2);
        let mut dividend: TPoly = new_test_poly(&divided_data);
        let divisor: TPoly = new_test_poly(&divisor_data);
        let expected: TPoly = new_test_poly(&expected_data);

        let result = dividend.div(&divisor);

        assert!(result.is_ok());
        let actual = result.unwrap();
>>>>>>> 34cae687

        assert_eq!(expected.len(), actual.len());
        for i in 0..actual.len() {
            assert!(expected.get_coeff_at(i).equals(&actual.get_coeff_at(i)))
        }
    }
}

<<<<<<< HEAD
pub fn test_poly_div_by_zero<TFr: Fr, TPoly: Poly<TFr>>() {
    let mut dividend = TPoly::new(2).unwrap();

    dividend.set_coeff_at(0, &TFr::from_u64(1));
    dividend.set_coeff_at(1, &TFr::from_u64(1));

    let divisor = TPoly::new(0).unwrap();

    let dummy = dividend.div(&divisor);
    assert!(dummy.is_err());
}

pub fn poly_mul_direct_test<TFr: Fr, TPoly: Poly<TFr>>() {
    for i in 0..7 {
        let coeffs1 = test_data(i, 2);
        let coeffs2 = test_data(i, 1);
        let coeffs3 = test_data(i, 0);

        let mut multiplicand: TPoly = new_test_poly(&coeffs1, coeffs1.len());
        let mut multiplier: TPoly = new_test_poly(&coeffs2, coeffs2.len());
        let expected: TPoly = new_test_poly(&coeffs3, coeffs3.len());

        let mut result0 = multiplicand.mul_direct(&multiplier, coeffs3.len()).unwrap();
        for j in 0..result0.len() {
            assert!(expected.get_coeff_at(j).equals(&result0.get_coeff_at(j)))
        }

        // Check commutativity
        let mut result1 = multiplier.mul_direct(&multiplicand, coeffs3.len()).unwrap();
        for j in 0..result1.len() {
            assert!(expected.get_coeff_at(j).equals(&result1.get_coeff_at(j)))
        }

        multiplicand.destroy();
        multiplier.destroy();
        result0.destroy();
        result1.destroy();
    }
}

pub fn poly_mul_fft_test<TFr: Fr, TPoly: Poly<TFr>>() {
    for i in 0..7 {
        // Ignore 0 multiplication case because its incorrect when multiplied backwards
        if i == 2 {
            continue;
        }

        let coeffs1 = test_data(i, 2);
        let coeffs2 = test_data(i, 1);
        let coeffs3 = test_data(i, 0);

        let mut multiplicand: TPoly = new_test_poly(&coeffs1, coeffs1.len());
        let mut multiplier: TPoly = new_test_poly(&coeffs2, coeffs2.len());
        let mut expected: TPoly = new_test_poly(&coeffs3, coeffs3.len());

        let mut result0 = multiplicand.mul_fft(&multiplier, coeffs3.len()).unwrap();
        for j in 0..result0.len() {
            assert!(expected.get_coeff_at(j).equals(&result0.get_coeff_at(j)))
        }

        // Check commutativity
        let mut result1 = multiplier.mul_fft(&multiplicand, coeffs3.len()).unwrap();
        for j in 0..result1.len() {
            assert!(expected.get_coeff_at(j).equals(&result1.get_coeff_at(j)))
        }

        multiplicand.destroy();
        multiplier.destroy();
        expected.destroy();
        result0.destroy();
        result1.destroy();
    }
}

pub fn poly_mul_random<TFr: Fr, TPoly: Poly<TFr>>() {
    let mut rng = StdRng::seed_from_u64(0);
    for _k in 0..256 {
        let multiplicand_length: usize = (1 + (rng.next_u64() % 1000)) as usize;
        let mut multiplicand = TPoly::new(multiplicand_length).unwrap();
        for i in 0..multiplicand.len() {
            multiplicand.set_coeff_at(i, &TFr::rand());
        }

        let multiplier_length: usize = (1 + (rng.next_u64() % 1000)) as usize;
        let mut multiplier = TPoly::new(multiplier_length).unwrap();
        for i in 0..multiplier.len() {
            multiplier.set_coeff_at(i, &TFr::rand());
        }

        if multiplicand.get_coeff_at(multiplicand.len() - 1).is_zero() {
            multiplicand.set_coeff_at(multiplicand.len() - 1, &Fr::one());
        }

        if multiplier.get_coeff_at(multiplier.len() - 1).is_zero() {
            multiplier.set_coeff_at(multiplier.len() - 1, &Fr::one());
        }

        let out_length: usize = (1 + (rng.next_u64() % 1000)) as usize;
        let mut q0 = multiplicand.mul_direct(&multiplier, out_length).unwrap();
        let mut q1 = multiplicand.mul_fft(&multiplier, out_length).unwrap();

        assert!(q0.len() == q1.len());
        for i in 0..q0.len() {
            assert!(q0.get_coeff_at(i).equals(&q1.get_coeff_at(i)));
        }

        multiplicand.destroy();
        multiplier.destroy();
        q0.destroy();
        q1.destroy();
=======
pub fn poly_div_by_zero<TFr: Fr, TPoly: Poly<TFr>>() {
    //Arrange
    let coeffs: Vec<i32> = vec![1,1];
    let mut dividend: TPoly = new_test_poly(&coeffs);
    let divisor = TPoly::new(0).unwrap();

    //Act
    let result = dividend.div(&divisor);

    //Assert
    assert!(result.is_err());
}

pub fn poly_mul_direct_test<TFr: Fr, TPoly: Poly<TFr>>() {
    let coeffs0: Vec<i32> = vec![3, 4];
    let mut multiplicand: TPoly = new_test_poly(&coeffs0);

    let coeffs1: Vec<i32> = vec![6, -5, 3];
    let mut multiplier: TPoly = new_test_poly(&coeffs1);

    let coeffs2: Vec<i32> = vec![18, 9, -11, 12];
    let expected: TPoly = new_test_poly(&coeffs2);

    let result0 = multiplicand.mul_direct(&multiplier, 4);
    assert!(result0.is_ok());
    let actual0 = result0.unwrap();

    for i in 0..actual0.len() {
        assert!(expected.get_coeff_at(i).equals(&actual0.get_coeff_at(i)))
    }

    //Check commutativity
    let result1 = multiplier.mul_direct(&multiplicand, 4);
    assert!(result1.is_ok());
    let actual1 = result1.unwrap();

    for i in 0..actual1.len() {
        assert!(expected.get_coeff_at(i).equals(&actual1.get_coeff_at(i)))
    }
}

pub fn poly_mul_fft_test<
    TFr: Fr,
    TPoly: Poly<TFr>,
    TFTTSettings: FFTSettings<TFr> + FFTSettingsPoly<TFr, TPoly, TFTTSettings>
>() {
    let coeffs: Vec<i32> = vec![3, 4];
    let multiplicand: TPoly = new_test_poly(&coeffs);

    let coeffs: Vec<i32> = vec![6, -5, 3];
    let multiplier: TPoly = new_test_poly(&coeffs);

    let coeffs: Vec<i32> = vec![18, 9, -11, 12];
    let expected: TPoly = new_test_poly(&coeffs);

    let result0 = TFTTSettings::poly_mul_fft(&multiplicand, &multiplier, 4, None);
    assert!(result0.is_ok());
    let actual0 = result0.unwrap();

    for i in 0..actual0.len() {
        assert!(expected.get_coeff_at(i).equals(&actual0.get_coeff_at(i)))
    }

    //Check commutativity
    let result1 = TFTTSettings::poly_mul_fft(&multiplier, &multiplicand, 4, None);
    assert!(result1.is_ok());
    let actual1 = result1.unwrap();

    for i in 0..actual1.len() {
        assert!(expected.get_coeff_at(i).equals(&actual1.get_coeff_at(i)))
    }
}

pub fn poly_mul_random<
    TFr: Fr,
    TPoly: Poly<TFr>,
    TFTTSettings: FFTSettings<TFr> + FFTSettingsPoly<TFr, TPoly, TFTTSettings>
>() {
    let mut rng = StdRng::seed_from_u64(0);
    for _k in 0..256 {
        let multiplicand_length: usize = (1 + (rng.next_u64() % 1000)) as usize;
        let multiplier_length: usize = (1 + (rng.next_u64() % 1000)) as usize;
        let out_length: usize = (1 + (rng.next_u64() % 1000)) as usize;

        let mut multiplicand = TPoly::new(multiplicand_length).unwrap();
        let mut multiplier = TPoly::new(multiplier_length).unwrap();

        for i in 0..multiplicand_length {
            let coef = TFr::rand();
            multiplicand.set_coeff_at(i, &coef);
        }

        for i in 0..multiplier_length {
            let coef = TFr::rand();
            multiplier.set_coeff_at(i, &coef);
        }

        //Ensure that the polynomials' orders corresponds to their lengths
        if multiplicand.get_coeff_at(multiplicand.len() - 1).is_zero() {
            let fr_one = Fr::one();
            multiplicand.set_coeff_at(multiplicand.len() - 1, &fr_one);
        }

        if multiplier.get_coeff_at(multiplier.len() - 1).is_zero() {
            let fr_one = Fr::one();
            multiplier.set_coeff_at(multiplier.len() - 1, &fr_one);
        }

        let result0 = multiplicand.mul_direct(&multiplier, out_length);
        assert!(result0.is_ok());
        let result1 = TFTTSettings::poly_mul_fft(&multiplicand, &multiplier, out_length, None);
        assert!(result1.is_ok());

        let actual0 = result0.unwrap();
        let actual1 = result1.unwrap();

        assert_eq!(actual0.len(), actual1.len());

        for i in 0..actual0.len() {
            assert!(actual0.get_coeff_at(i).equals(&actual1.get_coeff_at(i)));
        }
>>>>>>> 34cae687
    }
}

pub fn poly_div_random<TFr: Fr, TPoly: Poly<TFr>>() {
    let mut rng = StdRng::seed_from_u64(0);
    for _k in 0..256 {
        let dividend_length: usize = (2 + (rng.next_u64() % 1000)) as usize;
        let divisor_length: usize = 1 + ((rng.next_u64() as usize) % dividend_length);

        let mut dividend = TPoly::new(dividend_length).unwrap();
        let mut divisor = TPoly::new(divisor_length).unwrap();

        for i in 0..dividend_length {
<<<<<<< HEAD
            dividend.set_coeff_at(i, &TFr::rand());
        }

        for i in 0..divisor_length {
            divisor.set_coeff_at(i, &TFr::rand());
=======
            let coef = TFr::rand();
            dividend.set_coeff_at(i, &coef);
        }

        for i in 0..divisor_length {
            let coef = TFr::rand();
            divisor.set_coeff_at(i, &coef);
>>>>>>> 34cae687
        }

        //Ensure that the polynomials' orders corresponds to their lengths
        if dividend.get_coeff_at(dividend.len() - 1).is_zero() {
<<<<<<< HEAD
            dividend.set_coeff_at(dividend.len() - 1, &Fr::one());
        }

        if divisor.get_coeff_at(divisor.len() - 1).is_zero() {
            divisor.set_coeff_at(divisor.len() - 1, &Fr::one());
        }

        let result0 = dividend.div_long(&divisor).unwrap();
        let result1 = dividend.div_fast(&divisor).unwrap();

        assert_eq!(result0.len(), result1.len());
        for i in 0..result0.len() {
            assert!(result0.get_coeff_at(i).equals(&result1.get_coeff_at(i)));
=======
            let fr_one = Fr::one();
            dividend.set_coeff_at(dividend.len() - 1, &fr_one);
        }

        if divisor.get_coeff_at(divisor.len() - 1).is_zero() {
            let fr_one = Fr::one();
            divisor.set_coeff_at(divisor.len() - 1, &fr_one);
        }

        let result0 = dividend.long_div(&divisor);
        assert!(result0.is_ok());
        let result1 = dividend.fast_div(&divisor);
        assert!(result1.is_ok());

        let actual0 = result0.unwrap();
        let actual1 = result1.unwrap();

        assert_eq!(actual0.len(), actual1.len());

        for i in 0..actual0.len() {
            assert!(actual0.get_coeff_at(i).equals(&actual1.get_coeff_at(i)));
>>>>>>> 34cae687
        }
    }
}<|MERGE_RESOLUTION|>--- conflicted
+++ resolved
@@ -1,8 +1,4 @@
-<<<<<<< HEAD
-use kzg::{Fr, Poly};
-=======
 use kzg::{Fr, Poly, FFTSettings, FFTSettingsPoly};
->>>>>>> 34cae687
 use rand::rngs::StdRng;
 use rand::{RngCore, SeedableRng};
 
@@ -74,10 +70,6 @@
         }
         assert!(tmp.is_one());
     }
-<<<<<<< HEAD
-    q.destroy();
-=======
->>>>>>> 34cae687
 }
 
 fn test_data(a: usize, b: usize) -> Vec<i32> {
@@ -123,27 +115,15 @@
         [test_3_0, test_3_1, test_3_2],
         [test_4_0, test_4_1, test_4_2],
         [test_5_0, test_5_1, test_5_2],
-<<<<<<< HEAD
-        [test_6_0, test_6_1, test_6_2]
-=======
         [test_6_0, test_6_1, test_6_2],
->>>>>>> 34cae687
     ];
 
     test_data[a][b].clone()
 }
 
-<<<<<<< HEAD
-
-fn new_test_poly<TFr: Fr, TPoly: Poly<TFr>>(coeffs: &Vec<i32>, len: usize) -> TPoly {
-    let mut p = TPoly::new(len).unwrap();
-
-    for i in 0..len {
-=======
 fn new_test_poly<TFr: Fr, TPoly: Poly<TFr>>(coeffs: &Vec<i32>) -> TPoly {
     let mut p = TPoly::new(coeffs.len()).unwrap();
     for i in 0..coeffs.len() {
->>>>>>> 34cae687
         let coeff: i32 = coeffs[i];
         if coeff >= 0 {
             let c = TFr::from_u64(coeff as u64);
@@ -154,50 +134,6 @@
             p.set_coeff_at(i, &negc);
         }
     }
-<<<<<<< HEAD
-
-    p
-}
-
-pub fn poly_div_long_test<TFr: Fr, TPoly: Poly<TFr>>() {
-    for i in 0..7 {
-        // Tests are designed to throw an exception when last member is 0
-        if i == 6 {
-            continue;
-        }
-
-        let divided_data = test_data(i, 0);
-        let divisor_data = test_data(i, 1);
-        let expected_data = test_data(i, 2);
-        let dividend: TPoly = new_test_poly(&divided_data, divided_data.len());
-        let divisor: TPoly = new_test_poly(&divisor_data, divisor_data.len());
-        let expected: TPoly = new_test_poly(&expected_data, expected_data.len());
-
-        let actual = dividend.div_long(&divisor).unwrap();
-
-        assert_eq!(expected.len(), actual.len());
-        for i in 0..actual.len() {
-            assert!(expected.get_coeff_at(i).equals(&actual.get_coeff_at(i)))
-        }
-    }
-}
-
-pub fn poly_div_fast_test<TFr: Fr, TPoly: Poly<TFr>>() {
-    for i in 0..7 {
-        // Tests are designed to throw an exception when last member is 0
-        if i == 6 {
-            continue;
-        }
-
-        let divided_data = test_data(i, 0);
-        let divisor_data = test_data(i, 1);
-        let expected_data = test_data(i, 2);
-        let dividend: TPoly = new_test_poly(&divided_data, divided_data.len());
-        let divisor: TPoly = new_test_poly(&divisor_data, divisor_data.len());
-        let expected: TPoly = new_test_poly(&expected_data, expected_data.len());
-
-        let actual = dividend.div_fast(&divisor).unwrap();
-=======
     p
 }
 
@@ -214,7 +150,6 @@
 
         assert!(result.is_ok());
         let actual = result.unwrap();
->>>>>>> 34cae687
 
         assert_eq!(expected.len(), actual.len());
         for i in 0..actual.len() {
@@ -223,118 +158,6 @@
     }
 }
 
-<<<<<<< HEAD
-pub fn test_poly_div_by_zero<TFr: Fr, TPoly: Poly<TFr>>() {
-    let mut dividend = TPoly::new(2).unwrap();
-
-    dividend.set_coeff_at(0, &TFr::from_u64(1));
-    dividend.set_coeff_at(1, &TFr::from_u64(1));
-
-    let divisor = TPoly::new(0).unwrap();
-
-    let dummy = dividend.div(&divisor);
-    assert!(dummy.is_err());
-}
-
-pub fn poly_mul_direct_test<TFr: Fr, TPoly: Poly<TFr>>() {
-    for i in 0..7 {
-        let coeffs1 = test_data(i, 2);
-        let coeffs2 = test_data(i, 1);
-        let coeffs3 = test_data(i, 0);
-
-        let mut multiplicand: TPoly = new_test_poly(&coeffs1, coeffs1.len());
-        let mut multiplier: TPoly = new_test_poly(&coeffs2, coeffs2.len());
-        let expected: TPoly = new_test_poly(&coeffs3, coeffs3.len());
-
-        let mut result0 = multiplicand.mul_direct(&multiplier, coeffs3.len()).unwrap();
-        for j in 0..result0.len() {
-            assert!(expected.get_coeff_at(j).equals(&result0.get_coeff_at(j)))
-        }
-
-        // Check commutativity
-        let mut result1 = multiplier.mul_direct(&multiplicand, coeffs3.len()).unwrap();
-        for j in 0..result1.len() {
-            assert!(expected.get_coeff_at(j).equals(&result1.get_coeff_at(j)))
-        }
-
-        multiplicand.destroy();
-        multiplier.destroy();
-        result0.destroy();
-        result1.destroy();
-    }
-}
-
-pub fn poly_mul_fft_test<TFr: Fr, TPoly: Poly<TFr>>() {
-    for i in 0..7 {
-        // Ignore 0 multiplication case because its incorrect when multiplied backwards
-        if i == 2 {
-            continue;
-        }
-
-        let coeffs1 = test_data(i, 2);
-        let coeffs2 = test_data(i, 1);
-        let coeffs3 = test_data(i, 0);
-
-        let mut multiplicand: TPoly = new_test_poly(&coeffs1, coeffs1.len());
-        let mut multiplier: TPoly = new_test_poly(&coeffs2, coeffs2.len());
-        let mut expected: TPoly = new_test_poly(&coeffs3, coeffs3.len());
-
-        let mut result0 = multiplicand.mul_fft(&multiplier, coeffs3.len()).unwrap();
-        for j in 0..result0.len() {
-            assert!(expected.get_coeff_at(j).equals(&result0.get_coeff_at(j)))
-        }
-
-        // Check commutativity
-        let mut result1 = multiplier.mul_fft(&multiplicand, coeffs3.len()).unwrap();
-        for j in 0..result1.len() {
-            assert!(expected.get_coeff_at(j).equals(&result1.get_coeff_at(j)))
-        }
-
-        multiplicand.destroy();
-        multiplier.destroy();
-        expected.destroy();
-        result0.destroy();
-        result1.destroy();
-    }
-}
-
-pub fn poly_mul_random<TFr: Fr, TPoly: Poly<TFr>>() {
-    let mut rng = StdRng::seed_from_u64(0);
-    for _k in 0..256 {
-        let multiplicand_length: usize = (1 + (rng.next_u64() % 1000)) as usize;
-        let mut multiplicand = TPoly::new(multiplicand_length).unwrap();
-        for i in 0..multiplicand.len() {
-            multiplicand.set_coeff_at(i, &TFr::rand());
-        }
-
-        let multiplier_length: usize = (1 + (rng.next_u64() % 1000)) as usize;
-        let mut multiplier = TPoly::new(multiplier_length).unwrap();
-        for i in 0..multiplier.len() {
-            multiplier.set_coeff_at(i, &TFr::rand());
-        }
-
-        if multiplicand.get_coeff_at(multiplicand.len() - 1).is_zero() {
-            multiplicand.set_coeff_at(multiplicand.len() - 1, &Fr::one());
-        }
-
-        if multiplier.get_coeff_at(multiplier.len() - 1).is_zero() {
-            multiplier.set_coeff_at(multiplier.len() - 1, &Fr::one());
-        }
-
-        let out_length: usize = (1 + (rng.next_u64() % 1000)) as usize;
-        let mut q0 = multiplicand.mul_direct(&multiplier, out_length).unwrap();
-        let mut q1 = multiplicand.mul_fft(&multiplier, out_length).unwrap();
-
-        assert!(q0.len() == q1.len());
-        for i in 0..q0.len() {
-            assert!(q0.get_coeff_at(i).equals(&q1.get_coeff_at(i)));
-        }
-
-        multiplicand.destroy();
-        multiplier.destroy();
-        q0.destroy();
-        q1.destroy();
-=======
 pub fn poly_div_by_zero<TFr: Fr, TPoly: Poly<TFr>>() {
     //Arrange
     let coeffs: Vec<i32> = vec![1,1];
@@ -456,7 +279,6 @@
         for i in 0..actual0.len() {
             assert!(actual0.get_coeff_at(i).equals(&actual1.get_coeff_at(i)));
         }
->>>>>>> 34cae687
     }
 }
 
@@ -470,13 +292,6 @@
         let mut divisor = TPoly::new(divisor_length).unwrap();
 
         for i in 0..dividend_length {
-<<<<<<< HEAD
-            dividend.set_coeff_at(i, &TFr::rand());
-        }
-
-        for i in 0..divisor_length {
-            divisor.set_coeff_at(i, &TFr::rand());
-=======
             let coef = TFr::rand();
             dividend.set_coeff_at(i, &coef);
         }
@@ -484,26 +299,10 @@
         for i in 0..divisor_length {
             let coef = TFr::rand();
             divisor.set_coeff_at(i, &coef);
->>>>>>> 34cae687
         }
 
         //Ensure that the polynomials' orders corresponds to their lengths
         if dividend.get_coeff_at(dividend.len() - 1).is_zero() {
-<<<<<<< HEAD
-            dividend.set_coeff_at(dividend.len() - 1, &Fr::one());
-        }
-
-        if divisor.get_coeff_at(divisor.len() - 1).is_zero() {
-            divisor.set_coeff_at(divisor.len() - 1, &Fr::one());
-        }
-
-        let result0 = dividend.div_long(&divisor).unwrap();
-        let result1 = dividend.div_fast(&divisor).unwrap();
-
-        assert_eq!(result0.len(), result1.len());
-        for i in 0..result0.len() {
-            assert!(result0.get_coeff_at(i).equals(&result1.get_coeff_at(i)));
-=======
             let fr_one = Fr::one();
             dividend.set_coeff_at(dividend.len() - 1, &fr_one);
         }
@@ -525,7 +324,64 @@
 
         for i in 0..actual0.len() {
             assert!(actual0.get_coeff_at(i).equals(&actual1.get_coeff_at(i)));
->>>>>>> 34cae687
-        }
-    }
+        }
+    }
+}
+
+pub fn poly_div_long_test<TFr: Fr, TPoly: Poly<TFr>>() {
+    for i in 0..7 {
+        // Tests are designed to throw an exception when last member is 0
+        if i == 6 {
+            continue;
+        }
+
+        let divided_data = test_data(i, 0);
+        let divisor_data = test_data(i, 1);
+        let expected_data = test_data(i, 2);
+        let dividend: TPoly = new_test_poly(&divided_data, divided_data.len());
+        let divisor: TPoly = new_test_poly(&divisor_data, divisor_data.len());
+        let expected: TPoly = new_test_poly(&expected_data, expected_data.len());
+
+        let actual = dividend.div_long(&divisor).unwrap();
+
+        assert_eq!(expected.len(), actual.len());
+        for i in 0..actual.len() {
+            assert!(expected.get_coeff_at(i).equals(&actual.get_coeff_at(i)))
+        }
+    }
+}
+
+pub fn poly_div_fast_test<TFr: Fr, TPoly: Poly<TFr>>() {
+    for i in 0..7 {
+        // Tests are designed to throw an exception when last member is 0
+        if i == 6 {
+            continue;
+        }
+
+        let divided_data = test_data(i, 0);
+        let divisor_data = test_data(i, 1);
+        let expected_data = test_data(i, 2);
+        let dividend: TPoly = new_test_poly(&divided_data, divided_data.len());
+        let divisor: TPoly = new_test_poly(&divisor_data, divisor_data.len());
+        let expected: TPoly = new_test_poly(&expected_data, expected_data.len());
+
+        let actual = dividend.div_fast(&divisor).unwrap();
+
+        assert_eq!(expected.len(), actual.len());
+        for i in 0..actual.len() {
+            assert!(expected.get_coeff_at(i).equals(&actual.get_coeff_at(i)))
+        }
+    }
+}
+
+pub fn test_poly_div_by_zero<TFr: Fr, TPoly: Poly<TFr>>() {
+    let mut dividend = TPoly::new(2).unwrap();
+
+    dividend.set_coeff_at(0, &TFr::from_u64(1));
+    dividend.set_coeff_at(1, &TFr::from_u64(1));
+
+    let divisor = TPoly::new(0).unwrap();
+
+    let dummy = dividend.div(&divisor);
+    assert!(dummy.is_err());
 }