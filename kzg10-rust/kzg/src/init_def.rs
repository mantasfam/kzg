<<<<<<< HEAD
macro_rules! common_impl {
    ($t:ty, $is_equal_fn:ident, $is_zero_fn:ident) => {
        impl PartialEq for $t {
            fn eq(&self, rhs: &Self) -> bool {
                unsafe { $is_equal_fn(self, rhs) == 1 }
            }
        }
        impl $t {
            pub fn zero() -> $t {
                Default::default()
            }
            pub unsafe fn uninit() -> $t {
                std::mem::MaybeUninit::uninit().assume_init()
            }
            pub fn clear(&mut self) {
                *self = <$t>::zero()
            }
            pub fn is_zero(&self) -> bool {
                unsafe { $is_zero_fn(self) == 1 }
            }
        }
    };
}
macro_rules! is_valid_impl {
    ($t:ty, $is_valid_fn:ident) => {
        impl $t {
            pub fn is_valid(&self) -> bool {
                unsafe { $is_valid_fn(self) == 1 }
            }
        }
    };
}

macro_rules! serialize_impl {
    ($t:ty, $size:expr, $serialize_fn:ident, $deserialize_fn:ident) => {
        impl $t {
            pub fn deserialize(&mut self, buf: &[u8]) -> bool {
                unsafe { $deserialize_fn(self, buf.as_ptr(), buf.len()) > 0 }
            }
            pub fn serialize(&self) -> Vec<u8> {
                let size = unsafe { $size } as usize;
                let mut buf: Vec<u8> = Vec::with_capacity(size);
                let n: usize;
                unsafe {
                    n = $serialize_fn(buf.as_mut_ptr(), size, self);
                }
                if n == 0 {
                    panic!("serialize");
                }
                unsafe {
                    buf.set_len(n);
                }
                buf
            }
        }
    };
}

macro_rules! str_impl {
    ($t:ty, $maxBufSize:expr, $get_str_fn:ident, $set_str_fn:ident) => {
        impl $t {
            pub fn from_str(s: &str, base: i32) -> Option<$t> {
                let mut v = unsafe { <$t>::uninit() };
                if v.set_str(s, base) {
                    return Some(v);
                }
                None
            }
            pub fn set_str(&mut self, s: &str, base: i32) -> bool {
                unsafe { $set_str_fn(self, s.as_ptr(), s.len(), base) == 0 }
            }
            pub fn get_str(&self, io_mode: i32) -> String {
                let mut buf: [u8; $maxBufSize] = unsafe { MaybeUninit::uninit().assume_init() };
                let n: usize;
                unsafe {
                    n = $get_str_fn(buf.as_mut_ptr(), buf.len(), self, io_mode);
                }
                if n == 0 {
                    panic!("mclBnFr_getStr");
                }
                unsafe { std::str::from_utf8_unchecked(&buf[0..n]).into() }
            }
        }
    };
}

macro_rules! int_impl {
    ($t:ty, $set_int_fn:ident, $is_one_fn:ident) => {
        impl $t {
            pub fn from_int(x: i32) -> $t {
                let mut v = unsafe { <$t>::uninit() };
                v.set_int(x);
                v
            }
            pub fn set_int(&mut self, x: i32) {
                unsafe {
                    $set_int_fn(self, x);
                }
            }
            pub fn is_one(&self) -> bool {
                unsafe { $is_one_fn(self) == 1 }
            }
        }
    };
}

macro_rules! base_field_impl {
    ($t:ty,  $set_little_endian_fn:ident, $set_little_endian_mod_fn:ident, $set_hash_of_fn:ident, $set_by_csprng_fn:ident, $is_odd_fn:ident, $is_negative_fn:ident, $square_root_fn:ident) => {
        impl $t {
            pub fn set_little_endian(&mut self, buf: &[u8]) -> bool {
                unsafe { $set_little_endian_fn(self, buf.as_ptr(), buf.len()) == 0 }
            }
            pub fn set_little_endian_mod(&mut self, buf: &[u8]) -> bool {
                unsafe { $set_little_endian_mod_fn(self, buf.as_ptr(), buf.len()) == 0 }
            }
            pub fn set_hash_of(&mut self, buf: &[u8]) -> bool {
                unsafe { $set_hash_of_fn(self, buf.as_ptr(), buf.len()) == 0 }
            }
            pub fn set_by_csprng(&mut self) {
                unsafe { $set_by_csprng_fn(self) }
            }
            pub fn is_odd(&self) -> bool {
                unsafe { $is_odd_fn(self) == 1 }
            }
            pub fn is_negative(&self) -> bool {
                unsafe { $is_negative_fn(self) == 1 }
            }
            pub fn square_root(y: &mut $t, x: &$t) -> bool {
                unsafe { $square_root_fn(y, x) == 0 }
            }
        }
    };
}

macro_rules! add_op_impl {
    ($t:ty, $add_fn:ident, $sub_fn:ident, $neg_fn:ident) => {
        impl $t {
            pub fn add(z: &mut $t, x: &$t, y: &$t) {
                unsafe { $add_fn(z, x, y) }
            }
            pub fn sub(z: &mut $t, x: &$t, y: &$t) {
                unsafe { $sub_fn(z, x, y) }
            }
            pub fn neg(y: &mut $t, x: &$t) {
                unsafe { $neg_fn(y, x) }
            }
        }
        impl<'a> Add for &'a $t {
            type Output = $t;
            fn add(self, other: &$t) -> $t {
                let mut v = unsafe { <$t>::uninit() };
                <$t>::add(&mut v, &self, &other);
                v
            }
        }
        impl<'a> AddAssign<&'a $t> for $t {
            fn add_assign(&mut self, other: &$t) {
                // how can I write this?
                // unsafe { <$t>::add(&mut self, &self, &other); }
                let mut v = unsafe { <$t>::uninit() };
                <$t>::add(&mut v, &self, &other);
                *self = v;
            }
        }
        impl<'a> Sub for &'a $t {
            type Output = $t;
            fn sub(self, other: &$t) -> $t {
                let mut v = unsafe { <$t>::uninit() };
                <$t>::sub(&mut v, &self, &other);
                v
            }
        }
        impl<'a> SubAssign<&'a $t> for $t {
            fn sub_assign(&mut self, other: &$t) {
                let mut v = unsafe { <$t>::uninit() };
                <$t>::sub(&mut v, &self, &other);
                *self = v;
            }
        }
    };
}

macro_rules! field_mul_op_impl {
    ($t:ty, $mul_fn:ident, $div_fn:ident, $inv_fn:ident, $sqr_fn:ident) => {
        impl $t {
            pub fn mul(z: &mut $t, x: &$t, y: &$t) {
                unsafe { $mul_fn(z, x, y) }
            }
            pub fn div(z: &mut $t, x: &$t, y: &$t) {
                unsafe { $div_fn(z, x, y) }
            }
            pub fn inv(y: &mut $t, x: &$t) {
                unsafe { $inv_fn(y, x) }
            }
            pub fn sqr(y: &mut $t, x: &$t) {
                unsafe { $sqr_fn(y, x) }
            }
        }
        impl<'a> Mul for &'a $t {
            type Output = $t;
            fn mul(self, other: &$t) -> $t {
                let mut v = unsafe { <$t>::uninit() };
                <$t>::mul(&mut v, &self, &other);
                v
            }
        }
        impl<'a> MulAssign<&'a $t> for $t {
            fn mul_assign(&mut self, other: &$t) {
                let mut v = unsafe { <$t>::uninit() };
                <$t>::mul(&mut v, &self, &other);
                *self = v;
            }
        }
        impl<'a> Div for &'a $t {
            type Output = $t;
            fn div(self, other: &$t) -> $t {
                let mut v = unsafe { <$t>::uninit() };
                <$t>::div(&mut v, &self, &other);
                v
            }
        }
        impl<'a> DivAssign<&'a $t> for $t {
            fn div_assign(&mut self, other: &$t) {
                let mut v = unsafe { <$t>::uninit() };
                <$t>::div(&mut v, &self, &other);
                *self = v;
            }
        }
    };
}

macro_rules! ec_impl {
    ($t:ty, $dbl_fn:ident, $mul_fn:ident, $normalize_fn:ident, $set_hash_and_map_fn:ident) => {
        impl $t {
            pub fn dbl(y: &mut $t, x: &$t) {
                unsafe { $dbl_fn(y, x) }
            }
            pub fn mul(z: &mut $t, x: &$t, y: &Fr) {
                unsafe { $mul_fn(z, x, y) }
            }
            pub fn normalize(y: &mut $t, x: &$t) {
                unsafe { $normalize_fn(y, x) }
            }
            pub fn set_hash_of(&mut self, buf: &[u8]) -> bool {
                unsafe { $set_hash_and_map_fn(self, buf.as_ptr(), buf.len()) == 0 }
            }
        }
    };
}


macro_rules! get_str_impl {
    ($get_str_fn:ident) => {{
        let mut buf: [u8; 256] = unsafe { MaybeUninit::uninit().assume_init() };
        let n: usize;
        unsafe {
            n = $get_str_fn(buf.as_mut_ptr(), buf.len());
        }
        if n == 0 {
            panic!("get_str");
        }
        unsafe { std::str::from_utf8_unchecked(&buf[0..n]).into() }
    }};
=======
use std::usize;
use std::os::raw::c_int;
use std::mem::MaybeUninit;
use crate::data_types::fr::Fr;

macro_rules! common_impl {
    ($t:ty, $is_equal_fn:ident, $is_zero_fn:ident) => {
        impl PartialEq for $t {
            fn eq(&self, rhs: &Self) -> bool {
                unsafe { $is_equal_fn(self, rhs) == 1 }
            }
        }
        impl $t {
            pub fn zero() -> $t {
                Default::default()
            }
            pub unsafe fn uninit() -> $t {
                std::mem::MaybeUninit::uninit().assume_init()
            }
            pub fn clear(&mut self) {
                *self = <$t>::zero()
            }
            pub fn is_zero(&self) -> bool {
                unsafe { $is_zero_fn(self) == 1 }
            }
        }
    };
}
macro_rules! is_valid_impl {
    ($t:ty, $is_valid_fn:ident) => {
        impl $t {
            pub fn is_valid(&self) -> bool {
                unsafe { $is_valid_fn(self) == 1 }
            }
        }
    };
}

macro_rules! serialize_impl {
    ($t:ty, $size:expr, $serialize_fn:ident, $deserialize_fn:ident) => {
        impl $t {
            pub fn deserialize(&mut self, buf: &[u8]) -> bool {
                unsafe { $deserialize_fn(self, buf.as_ptr(), buf.len()) > 0 }
            }
            pub fn serialize(&self) -> Vec<u8> {
                let size = unsafe { $size } as usize;
                let mut buf: Vec<u8> = Vec::with_capacity(size);
                let n: usize;
                unsafe {
                    n = $serialize_fn(buf.as_mut_ptr(), size, self);
                }
                if n == 0 {
                    panic!("serialize");
                }
                unsafe {
                    buf.set_len(n);
                }
                buf
            }
        }
    };
}

macro_rules! str_impl {
    ($t:ty, $maxBufSize:expr, $get_str_fn:ident, $set_str_fn:ident) => {
        impl $t {
            pub fn from_str(s: &str, base: i32) -> Option<$t> {
                let mut v = unsafe { <$t>::uninit() };
                if v.set_str(s, base) {
                    return Some(v);
                }
                None
            }
            pub fn set_str(&mut self, s: &str, base: i32) -> bool {
                unsafe { $set_str_fn(self, s.as_ptr(), s.len(), base) == 0 }
            }
            pub fn get_str(&self, io_mode: i32) -> String {
                let mut buf: [u8; $maxBufSize] = unsafe { MaybeUninit::uninit().assume_init() };
                let n: usize;
                unsafe {
                    n = $get_str_fn(buf.as_mut_ptr(), buf.len(), self, io_mode);
                }
                if n == 0 {
                    panic!("mclBnFr_getStr");
                }
                unsafe { std::str::from_utf8_unchecked(&buf[0..n]).into() }
            }
        }
    };
}

macro_rules! int_impl {
    ($t:ty, $set_int_fn:ident, $is_one_fn:ident) => {
        impl $t {
            pub fn from_int(x: i32) -> $t {
                let mut v = unsafe { <$t>::uninit() };
                v.set_int(x);
                v
            }
            pub fn set_int(&mut self, x: i32) {
                unsafe {
                    $set_int_fn(self, x);
                }
            }
            pub fn is_one(&self) -> bool {
                unsafe { $is_one_fn(self) == 1 }
            }
        }
    };
}

macro_rules! base_field_impl {
    ($t:ty,  $set_little_endian_fn:ident, $set_little_endian_mod_fn:ident, $set_hash_of_fn:ident, $set_by_csprng_fn:ident, $is_odd_fn:ident, $is_negative_fn:ident, $square_root_fn:ident) => {
        impl $t {
            pub fn set_little_endian(&mut self, buf: &[u8]) -> bool {
                unsafe { $set_little_endian_fn(self, buf.as_ptr(), buf.len()) == 0 }
            }
            pub fn set_little_endian_mod(&mut self, buf: &[u8]) -> bool {
                unsafe { $set_little_endian_mod_fn(self, buf.as_ptr(), buf.len()) == 0 }
            }
            pub fn set_hash_of(&mut self, buf: &[u8]) -> bool {
                unsafe { $set_hash_of_fn(self, buf.as_ptr(), buf.len()) == 0 }
            }
            pub fn set_by_csprng(&mut self) {
                unsafe { $set_by_csprng_fn(self) }
            }
            pub fn is_odd(&self) -> bool {
                unsafe { $is_odd_fn(self) == 1 }
            }
            pub fn is_negative(&self) -> bool {
                unsafe { $is_negative_fn(self) == 1 }
            }
            pub fn square_root(y: &mut $t, x: &$t) -> bool {
                unsafe { $square_root_fn(y, x) == 0 }
            }
        }
    };
}

macro_rules! add_op_impl {
    ($t:ty, $add_fn:ident, $sub_fn:ident, $neg_fn:ident) => {
        impl $t {
            pub fn add(z: &mut $t, x: &$t, y: &$t) {
                unsafe { $add_fn(z, x, y) }
            }
            pub fn sub(z: &mut $t, x: &$t, y: &$t) {
                unsafe { $sub_fn(z, x, y) }
            }
            pub fn neg(y: &mut $t, x: &$t) {
                unsafe { $neg_fn(y, x) }
            }
        }
        impl<'a> Add for &'a $t {
            type Output = $t;
            fn add(self, other: &$t) -> $t {
                let mut v = unsafe { <$t>::uninit() };
                <$t>::add(&mut v, &self, &other);
                v
            }
        }
        impl<'a> AddAssign<&'a $t> for $t {
            fn add_assign(&mut self, other: &$t) {
                // how can I write this?
                // unsafe { <$t>::add(&mut self, &self, &other); }
                let mut v = unsafe { <$t>::uninit() };
                <$t>::add(&mut v, &self, &other);
                *self = v;
            }
        }
        impl<'a> Sub for &'a $t {
            type Output = $t;
            fn sub(self, other: &$t) -> $t {
                let mut v = unsafe { <$t>::uninit() };
                <$t>::sub(&mut v, &self, &other);
                v
            }
        }
        impl<'a> SubAssign<&'a $t> for $t {
            fn sub_assign(&mut self, other: &$t) {
                let mut v = unsafe { <$t>::uninit() };
                <$t>::sub(&mut v, &self, &other);
                *self = v;
            }
        }
    };
}

macro_rules! field_mul_op_impl {
    ($t:ty, $mul_fn:ident, $div_fn:ident, $inv_fn:ident, $sqr_fn:ident) => {
        impl $t {
            pub fn mul(z: &mut $t, x: &$t, y: &$t) {
                unsafe { $mul_fn(z, x, y) }
            }
            pub fn div(z: &mut $t, x: &$t, y: &$t) {
                unsafe { $div_fn(z, x, y) }
            }
            pub fn inv(y: &mut $t, x: &$t) {
                unsafe { $inv_fn(y, x) }
            }
            pub fn sqr(y: &mut $t, x: &$t) {
                unsafe { $sqr_fn(y, x) }
            }
        }
        impl<'a> Mul for &'a $t {
            type Output = $t;
            fn mul(self, other: &$t) -> $t {
                let mut v = unsafe { <$t>::uninit() };
                <$t>::mul(&mut v, &self, &other);
                v
            }
        }
        impl<'a> MulAssign<&'a $t> for $t {
            fn mul_assign(&mut self, other: &$t) {
                let mut v = unsafe { <$t>::uninit() };
                <$t>::mul(&mut v, &self, &other);
                *self = v;
            }
        }
        impl<'a> Div for &'a $t {
            type Output = $t;
            fn div(self, other: &$t) -> $t {
                let mut v = unsafe { <$t>::uninit() };
                <$t>::div(&mut v, &self, &other);
                v
            }
        }
        impl<'a> DivAssign<&'a $t> for $t {
            fn div_assign(&mut self, other: &$t) {
                let mut v = unsafe { <$t>::uninit() };
                <$t>::div(&mut v, &self, &other);
                *self = v;
            }
        }
    };
}

macro_rules! ec_impl {
    ($t:ty, $dbl_fn:ident, $mul_fn:ident, $normalize_fn:ident, $set_hash_and_map_fn:ident) => {
        impl $t {
            pub fn dbl(y: &mut $t, x: &$t) {
                unsafe { $dbl_fn(y, x) }
            }
            pub fn mul(z: &mut $t, x: &$t, y: &Fr) {
                unsafe { $mul_fn(z, x, y) }
            }
            pub fn normalize(y: &mut $t, x: &$t) {
                unsafe { $normalize_fn(y, x) }
            }
            pub fn set_hash_of(&mut self, buf: &[u8]) -> bool {
                unsafe { $set_hash_and_map_fn(self, buf.as_ptr(), buf.len()) == 0 }
            }
        }
    };
}


macro_rules! get_str_impl {
    ($get_str_fn:ident) => {{
        let mut buf: [u8; 256] = unsafe { MaybeUninit::uninit().assume_init() };
        let n: usize;
        unsafe {
            n = $get_str_fn(buf.as_mut_ptr(), buf.len());
        }
        if n == 0 {
            panic!("get_str");
        }
        unsafe { std::str::from_utf8_unchecked(&buf[0..n]).into() }
    }};
>>>>>>> 681778a2
}<|MERGE_RESOLUTION|>--- conflicted
+++ resolved
@@ -1,4 +1,3 @@
-<<<<<<< HEAD
 macro_rules! common_impl {
     ($t:ty, $is_equal_fn:ident, $is_zero_fn:ident) => {
         impl PartialEq for $t {
@@ -262,274 +261,4 @@
         }
         unsafe { std::str::from_utf8_unchecked(&buf[0..n]).into() }
     }};
-=======
-use std::usize;
-use std::os::raw::c_int;
-use std::mem::MaybeUninit;
-use crate::data_types::fr::Fr;
-
-macro_rules! common_impl {
-    ($t:ty, $is_equal_fn:ident, $is_zero_fn:ident) => {
-        impl PartialEq for $t {
-            fn eq(&self, rhs: &Self) -> bool {
-                unsafe { $is_equal_fn(self, rhs) == 1 }
-            }
-        }
-        impl $t {
-            pub fn zero() -> $t {
-                Default::default()
-            }
-            pub unsafe fn uninit() -> $t {
-                std::mem::MaybeUninit::uninit().assume_init()
-            }
-            pub fn clear(&mut self) {
-                *self = <$t>::zero()
-            }
-            pub fn is_zero(&self) -> bool {
-                unsafe { $is_zero_fn(self) == 1 }
-            }
-        }
-    };
-}
-macro_rules! is_valid_impl {
-    ($t:ty, $is_valid_fn:ident) => {
-        impl $t {
-            pub fn is_valid(&self) -> bool {
-                unsafe { $is_valid_fn(self) == 1 }
-            }
-        }
-    };
-}
-
-macro_rules! serialize_impl {
-    ($t:ty, $size:expr, $serialize_fn:ident, $deserialize_fn:ident) => {
-        impl $t {
-            pub fn deserialize(&mut self, buf: &[u8]) -> bool {
-                unsafe { $deserialize_fn(self, buf.as_ptr(), buf.len()) > 0 }
-            }
-            pub fn serialize(&self) -> Vec<u8> {
-                let size = unsafe { $size } as usize;
-                let mut buf: Vec<u8> = Vec::with_capacity(size);
-                let n: usize;
-                unsafe {
-                    n = $serialize_fn(buf.as_mut_ptr(), size, self);
-                }
-                if n == 0 {
-                    panic!("serialize");
-                }
-                unsafe {
-                    buf.set_len(n);
-                }
-                buf
-            }
-        }
-    };
-}
-
-macro_rules! str_impl {
-    ($t:ty, $maxBufSize:expr, $get_str_fn:ident, $set_str_fn:ident) => {
-        impl $t {
-            pub fn from_str(s: &str, base: i32) -> Option<$t> {
-                let mut v = unsafe { <$t>::uninit() };
-                if v.set_str(s, base) {
-                    return Some(v);
-                }
-                None
-            }
-            pub fn set_str(&mut self, s: &str, base: i32) -> bool {
-                unsafe { $set_str_fn(self, s.as_ptr(), s.len(), base) == 0 }
-            }
-            pub fn get_str(&self, io_mode: i32) -> String {
-                let mut buf: [u8; $maxBufSize] = unsafe { MaybeUninit::uninit().assume_init() };
-                let n: usize;
-                unsafe {
-                    n = $get_str_fn(buf.as_mut_ptr(), buf.len(), self, io_mode);
-                }
-                if n == 0 {
-                    panic!("mclBnFr_getStr");
-                }
-                unsafe { std::str::from_utf8_unchecked(&buf[0..n]).into() }
-            }
-        }
-    };
-}
-
-macro_rules! int_impl {
-    ($t:ty, $set_int_fn:ident, $is_one_fn:ident) => {
-        impl $t {
-            pub fn from_int(x: i32) -> $t {
-                let mut v = unsafe { <$t>::uninit() };
-                v.set_int(x);
-                v
-            }
-            pub fn set_int(&mut self, x: i32) {
-                unsafe {
-                    $set_int_fn(self, x);
-                }
-            }
-            pub fn is_one(&self) -> bool {
-                unsafe { $is_one_fn(self) == 1 }
-            }
-        }
-    };
-}
-
-macro_rules! base_field_impl {
-    ($t:ty,  $set_little_endian_fn:ident, $set_little_endian_mod_fn:ident, $set_hash_of_fn:ident, $set_by_csprng_fn:ident, $is_odd_fn:ident, $is_negative_fn:ident, $square_root_fn:ident) => {
-        impl $t {
-            pub fn set_little_endian(&mut self, buf: &[u8]) -> bool {
-                unsafe { $set_little_endian_fn(self, buf.as_ptr(), buf.len()) == 0 }
-            }
-            pub fn set_little_endian_mod(&mut self, buf: &[u8]) -> bool {
-                unsafe { $set_little_endian_mod_fn(self, buf.as_ptr(), buf.len()) == 0 }
-            }
-            pub fn set_hash_of(&mut self, buf: &[u8]) -> bool {
-                unsafe { $set_hash_of_fn(self, buf.as_ptr(), buf.len()) == 0 }
-            }
-            pub fn set_by_csprng(&mut self) {
-                unsafe { $set_by_csprng_fn(self) }
-            }
-            pub fn is_odd(&self) -> bool {
-                unsafe { $is_odd_fn(self) == 1 }
-            }
-            pub fn is_negative(&self) -> bool {
-                unsafe { $is_negative_fn(self) == 1 }
-            }
-            pub fn square_root(y: &mut $t, x: &$t) -> bool {
-                unsafe { $square_root_fn(y, x) == 0 }
-            }
-        }
-    };
-}
-
-macro_rules! add_op_impl {
-    ($t:ty, $add_fn:ident, $sub_fn:ident, $neg_fn:ident) => {
-        impl $t {
-            pub fn add(z: &mut $t, x: &$t, y: &$t) {
-                unsafe { $add_fn(z, x, y) }
-            }
-            pub fn sub(z: &mut $t, x: &$t, y: &$t) {
-                unsafe { $sub_fn(z, x, y) }
-            }
-            pub fn neg(y: &mut $t, x: &$t) {
-                unsafe { $neg_fn(y, x) }
-            }
-        }
-        impl<'a> Add for &'a $t {
-            type Output = $t;
-            fn add(self, other: &$t) -> $t {
-                let mut v = unsafe { <$t>::uninit() };
-                <$t>::add(&mut v, &self, &other);
-                v
-            }
-        }
-        impl<'a> AddAssign<&'a $t> for $t {
-            fn add_assign(&mut self, other: &$t) {
-                // how can I write this?
-                // unsafe { <$t>::add(&mut self, &self, &other); }
-                let mut v = unsafe { <$t>::uninit() };
-                <$t>::add(&mut v, &self, &other);
-                *self = v;
-            }
-        }
-        impl<'a> Sub for &'a $t {
-            type Output = $t;
-            fn sub(self, other: &$t) -> $t {
-                let mut v = unsafe { <$t>::uninit() };
-                <$t>::sub(&mut v, &self, &other);
-                v
-            }
-        }
-        impl<'a> SubAssign<&'a $t> for $t {
-            fn sub_assign(&mut self, other: &$t) {
-                let mut v = unsafe { <$t>::uninit() };
-                <$t>::sub(&mut v, &self, &other);
-                *self = v;
-            }
-        }
-    };
-}
-
-macro_rules! field_mul_op_impl {
-    ($t:ty, $mul_fn:ident, $div_fn:ident, $inv_fn:ident, $sqr_fn:ident) => {
-        impl $t {
-            pub fn mul(z: &mut $t, x: &$t, y: &$t) {
-                unsafe { $mul_fn(z, x, y) }
-            }
-            pub fn div(z: &mut $t, x: &$t, y: &$t) {
-                unsafe { $div_fn(z, x, y) }
-            }
-            pub fn inv(y: &mut $t, x: &$t) {
-                unsafe { $inv_fn(y, x) }
-            }
-            pub fn sqr(y: &mut $t, x: &$t) {
-                unsafe { $sqr_fn(y, x) }
-            }
-        }
-        impl<'a> Mul for &'a $t {
-            type Output = $t;
-            fn mul(self, other: &$t) -> $t {
-                let mut v = unsafe { <$t>::uninit() };
-                <$t>::mul(&mut v, &self, &other);
-                v
-            }
-        }
-        impl<'a> MulAssign<&'a $t> for $t {
-            fn mul_assign(&mut self, other: &$t) {
-                let mut v = unsafe { <$t>::uninit() };
-                <$t>::mul(&mut v, &self, &other);
-                *self = v;
-            }
-        }
-        impl<'a> Div for &'a $t {
-            type Output = $t;
-            fn div(self, other: &$t) -> $t {
-                let mut v = unsafe { <$t>::uninit() };
-                <$t>::div(&mut v, &self, &other);
-                v
-            }
-        }
-        impl<'a> DivAssign<&'a $t> for $t {
-            fn div_assign(&mut self, other: &$t) {
-                let mut v = unsafe { <$t>::uninit() };
-                <$t>::div(&mut v, &self, &other);
-                *self = v;
-            }
-        }
-    };
-}
-
-macro_rules! ec_impl {
-    ($t:ty, $dbl_fn:ident, $mul_fn:ident, $normalize_fn:ident, $set_hash_and_map_fn:ident) => {
-        impl $t {
-            pub fn dbl(y: &mut $t, x: &$t) {
-                unsafe { $dbl_fn(y, x) }
-            }
-            pub fn mul(z: &mut $t, x: &$t, y: &Fr) {
-                unsafe { $mul_fn(z, x, y) }
-            }
-            pub fn normalize(y: &mut $t, x: &$t) {
-                unsafe { $normalize_fn(y, x) }
-            }
-            pub fn set_hash_of(&mut self, buf: &[u8]) -> bool {
-                unsafe { $set_hash_and_map_fn(self, buf.as_ptr(), buf.len()) == 0 }
-            }
-        }
-    };
-}
-
-
-macro_rules! get_str_impl {
-    ($get_str_fn:ident) => {{
-        let mut buf: [u8; 256] = unsafe { MaybeUninit::uninit().assume_init() };
-        let n: usize;
-        unsafe {
-            n = $get_str_fn(buf.as_mut_ptr(), buf.len());
-        }
-        if n == 0 {
-            panic!("get_str");
-        }
-        unsafe { std::str::from_utf8_unchecked(&buf[0..n]).into() }
-    }};
->>>>>>> 681778a2
 }