--- conflicted
+++ resolved
@@ -1,4 +1,3 @@
-<<<<<<< HEAD
 use crate::data_types::g2::G2;
 use crate::BlstP2;
 use crate::data_converter::fp2_converter::*;
@@ -17,24 +16,4 @@
     result.y = fp2_to_blst(g2.y);
     result.z = fp2_to_blst(g2.z);
     return result;
-=======
-use crate::data_types::g2::G2;
-use crate::BlstP2;
-use crate::data_converter::fp2_converter::*;
-
-pub fn g1FromBlst(blstG2: BlstP2) -> G2 {
-    let mut result = G2::default();
-    result.x = fp2FromBlst(blstG2.x);
-    result.y = fp2FromBlst(blstG2.y);
-    result.z = fp2FromBlst(blstG2.z);
-    return result;
-}
-
-pub fn g1ToBlst(g2: G2) -> BlstP2 {
-    let mut result = BlstP2::default();
-    result.x = fp2ToBlst(g2.x);
-    result.y = fp2ToBlst(g2.y);
-    result.z = fp2ToBlst(g2.z);
-    return result;
->>>>>>> 681778a2
 }