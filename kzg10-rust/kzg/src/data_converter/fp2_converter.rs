--- conflicted
+++ resolved
@@ -1,4 +1,3 @@
-<<<<<<< HEAD
 use crate::data_types::fp2::Fp2;
 use crate::BlstFp2;
 use crate::data_converter::fp_converter::*;
@@ -21,28 +20,4 @@
     }
     
     return result;
-=======
-use crate::data_types::fp2::Fp2;
-use crate::BlstFp2;
-use crate::data_converter::fp_converter::*;
-
-pub fn fp2FromBlst(fp2: BlstFp2) -> Fp2 {
-    let mut result = Fp2::default();
-    
-    for i in 0..2 {
-        result.d[i] = fpFromBlst(fp2.fp[i]);
-    }
-    
-    return result;
-}
-
-pub fn fp2ToBlst(fp2: Fp2) -> BlstFp2 {
-    let mut result = BlstFp2::default();
-    
-    for i in 0..2 {
-        result.fp[i] = fpToBlst(fp2.d[i].clone()); //probably should implement clone
-    }
-    
-    return result;
->>>>>>> 681778a2
 }